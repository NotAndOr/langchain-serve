import asyncio
import inspect
import os
import shutil
import sys
import time
from enum import Enum
from functools import wraps
from importlib import import_module
from importlib.util import module_from_spec, spec_from_file_location
from pathlib import Path
<<<<<<< HEAD
from typing import TYPE_CHECKING, Any, Callable, Dict, List, Tuple, Type, Union
=======
from typing import (
    TYPE_CHECKING,
    Callable,
    Dict,
    List,
    Tuple,
    Type,
    Any,
    Union,
    Sequence,
)
>>>>>>> 09107b0e

from docarray import Document, DocumentArray
from jina import Gateway
from jina.enums import ProtocolType as GatewayProtocolType
from jina.logging.logger import JinaLogger
from jina.serve.runtimes.gateway.composite import CompositeGateway
from jina.serve.runtimes.gateway.http.fastapi import FastAPIBaseGateway
from pydantic import BaseModel, Field, ValidationError, create_model
from websockets.exceptions import ConnectionClosed

from .playground.utils.helper import (
    AGENT_OUTPUT,
    APPDIR,
    DEFAULT_KEY,
    LANGCHAIN_API_PORT,
    LANGCHAIN_PLAYGROUND_PORT,
    RESULT,
    SERVING,
    Capturing,
    EnvironmentVarCtxtManager,
    parse_uses_with,
    run_cmd,
    run_function,
)
from .playground.utils.langchain_helper import (
    AsyncStreamingWebsocketCallbackHandler,
    BuiltinsWrapper,
    StreamingWebsocketCallbackHandler,
)

if TYPE_CHECKING:
    from fastapi import FastAPI
    from opentelemetry.sdk.metrics import Counter

cur_dir = os.path.dirname(__file__)


class RouteType(str, Enum):
    """RouteType is the type of route"""

    HTTP = 'http'
    WEBSOCKET = 'websocket'


class PlaygroundGateway(Gateway):
    def __init__(self, **kwargs):
        from streamlit.file_util import get_streamlit_file_path

        super().__init__(**kwargs)
        self.streamlit_script = 'playground/app.py'
        # copy playground/config.toml to streamlit config.toml
        streamlit_config_toml_src = os.path.join(cur_dir, 'playground', 'config.toml')
        streamlit_config_toml_dest = get_streamlit_file_path("config.toml")
        # create streamlit_config_toml_dest if it doesn't exist
        os.makedirs(os.path.dirname(streamlit_config_toml_dest), exist_ok=True)
        shutil.copyfile(streamlit_config_toml_src, streamlit_config_toml_dest)

    async def setup_server(self):
        import streamlit.web.bootstrap
        from streamlit.web.server import Server as StreamlitServer

        streamlit.web.bootstrap._fix_sys_path(self.streamlit_script)
        streamlit.web.bootstrap._fix_sys_path(os.path.join(cur_dir, 'playground'))
        streamlit.web.bootstrap._fix_matplotlib_crash()
        streamlit.web.bootstrap._fix_tornado_crash()
        streamlit.web.bootstrap._fix_sys_argv(self.streamlit_script, ())
        streamlit.web.bootstrap._fix_pydeck_mapbox_api_warning()
        streamlit_cmd = f'streamlit run {self.streamlit_script}'
        self.streamlit_server = StreamlitServer(
            os.path.join(cur_dir, self.streamlit_script), streamlit_cmd
        )

    async def run_server(self):
        import streamlit.web.bootstrap

        await self.streamlit_server.start()
        streamlit.web.bootstrap._on_server_start(self.streamlit_server)
        streamlit.web.bootstrap._set_up_signal_handler(self.streamlit_server)

    async def shutdown(self):
        self.streamlit_server.stop()


class LangchainFastAPIGateway(FastAPIBaseGateway):
    @property
    def app(self):
        from fastapi import Body, FastAPI

        app = FastAPI()

        @app.post("/run")
        async def __run(
            text: str = Body(
                default=...,
                description="The text to be processed",
            ),
            parameters: Dict = Body(
                default=..., description="The parameters to be passed to the executor"
            ),
            envs: Dict = Body(
                default={},
                description="The environment variables to be passed to the executor",
            ),
            executor: str = Body(
                default="agent",
                description="The name of the executor",
            ),
            html: bool = Body(
                default=False,
                description="Whether to return the result as html or plain text",
            ),
        ):
            _parameters = parse_uses_with(parameters)
            if envs and 'env' in _parameters:
                _parameters['env'].update(envs)
            elif envs:
                _parameters['env'] = envs

            _parameters['html'] = html

            da = await self.executor[executor].post(
                on='/load_and_run',
                inputs=DocumentArray([Document(tags={DEFAULT_KEY: text})]),
                parameters=_parameters,
            )
            tags = da[0].tags
            if AGENT_OUTPUT in tags and RESULT in tags:
                return {
                    'result': tags[RESULT],
                    'chain_of_thought': ''.join(tags[AGENT_OUTPUT]),
                }
            elif RESULT in tags:
                return {'result': tags[RESULT]}
            else:
                return {'result': tags}

        @app.get("/healthz")
        async def __healthz():
            return {'status': 'ok'}

        return app


class LangchainAgentGateway(CompositeGateway):
    """The LangchainAgentGateway assumes that the gateway has been started with http on port 8081.
    This is the port on which the nginx process listens. After nginx has been started,
    it will start the playground on port 8501 and the API on port 8080. The actual
    HTTP gateway will start on port 8082.
    Nginx is configured to route the requests in the following way:
    - /playground -> playground on port 8501
    - /api -> API on port 8080
    - / -> HTTP gateway on port 8082
    """

    def __init__(self, **kwargs):
        # need to update port ot 8082, as nginx will listen on 8081
        http_idx = kwargs['runtime_args']['protocol'].index(GatewayProtocolType.HTTP)
        http_port = kwargs['runtime_args']['port'][http_idx]
        if kwargs['runtime_args']['port'][http_idx] != 8081:
            raise ValueError(
                f'Please, let http port ({http_port}) be 8081 for nginx to work'
            )

        kwargs['runtime_args']['port'][http_idx] = 8082
        runtime_args = kwargs['runtime_args']
        runtime_args['metrics_registry'] = None
        runtime_args['tracer_provider'] = None
        runtime_args['grpc_tracing_server_interceptors'] = None
        runtime_args['aio_tracing_client_interceptors'] = None
        runtime_args['tracing_client_interceptor'] = None
        kwargs['runtime_args'] = runtime_args
        super().__init__(**kwargs)

        # remove potential clashing arguments from kwargs
        kwargs.pop("port", None)
        kwargs.pop("protocol", None)

        # note order is important
        self._add_gateway(
            LangchainFastAPIGateway,
            LANGCHAIN_API_PORT,
            **kwargs,
        )
        self._add_gateway(
            PlaygroundGateway,
            LANGCHAIN_PLAYGROUND_PORT,
            **kwargs,
        )

        self.setup_nginx()
        self.nginx_was_shutdown = False

    async def shutdown(self):
        await super().shutdown()
        if not self.nginx_was_shutdown:
            self.shutdown_nginx()
            self.nginx_was_shutdown = True

    def setup_nginx(self):
        command = [
            'nginx',
            '-c',
            os.path.join(cur_dir, '', 'nginx.conf'),
        ]
        output, error = self._run_nginx_command(command)
        self.logger.info('Nginx started')
        self.logger.info(f'nginx output: {output}')
        self.logger.info(f'nginx error: {error}')

    def shutdown_nginx(self):
        command = ['nginx', '-s', 'stop']
        output, error = self._run_nginx_command(command)
        self.logger.info('Nginx stopped')
        self.logger.info(f'nginx output: {output}')
        self.logger.info(f'nginx error: {error}')

    def _run_nginx_command(self, command: List[str]) -> Tuple[bytes, bytes]:
        self.logger.info(f'Running command: {command}')
        output, error = run_cmd(command)
        if error != b'':
            # on CI we need to use sudo; using NOW_CI_RUN isn't good if running test locally
            self.logger.info(f'nginx error: {error}')
            command.insert(0, 'sudo')
            self.logger.info(f'So running command: {command}')
            output, error = run_cmd(command)
        time.sleep(10)
        return output, error

    def _add_gateway(self, gateway_cls, port, protocol='http', **kwargs):
        # ignore metrics_registry since it is not copyable
        runtime_args = self._deepcopy_with_ignore_attrs(
            self.runtime_args,
            [
                'metrics_registry',
                'tracer_provider',
                'grpc_tracing_server_interceptors',
                'aio_tracing_client_interceptors',
                'tracing_client_interceptor',
            ],
        )
        runtime_args.port = [port]
        runtime_args.protocol = [protocol]
        gateway_kwargs = {k: v for k, v in kwargs.items() if k != 'runtime_args'}
        gateway_kwargs['runtime_args'] = dict(vars(runtime_args))
        gateway = gateway_cls(**gateway_kwargs)
        gateway.streamer = self.streamer
        self.gateways.insert(0, gateway)


class ServingGateway(FastAPIBaseGateway):
    def __init__(self, modules: Tuple[str] = (), *args, **kwargs):
        from fastapi import FastAPI

        super().__init__(*args, **kwargs)
        self.logger.debug(f'Loading modules/files: {",".join(modules)}')
        self._fix_sys_path()
        self._app = FastAPI()
        self._setup_metrics()

        self._register_healthz()
        for mod in modules:
            # TODO: add support for registering a directory
            if Path(mod).is_file() and mod.endswith('.py'):
                self._register_file(Path(mod))
            else:
                self._register_mod(mod)

    @property
    def app(self) -> 'FastAPI':
        return self._app

    def _fix_sys_path(self):
        if os.getcwd() not in sys.path:
            sys.path.append(os.getcwd())
        if Path(APPDIR).exists() and APPDIR not in sys.path:
            # This is where the app code is mounted in the container
            sys.path.append(APPDIR)

    def _setup_metrics(self):
        from opentelemetry.instrumentation.fastapi import FastAPIInstrumentor

        if not self.meter_provider:
            self.http_duration_counter = None
            self.ws_duration_counter = None
            return

        FastAPIInstrumentor.instrument_app(
            self._app,
            meter_provider=self.meter_provider,
        )

        self.http_duration_counter = self.meter.create_counter(
            name="http_request_duration_seconds",
            description="HTTP request duration in seconds",
            unit="s",
        )

        self.ws_duration_counter = self.meter.create_counter(
            name="ws_request_duration_seconds",
            description="WS request duration in seconds",
            unit="s",
        )

    def _register_healthz(self):
        @self.app.get("/healthz")
        async def __healthz():
            return {'status': 'ok'}

        @self.app.get("/dry_run")
        async def __dry_run():
            return {'status': 'ok'}

    def _update_dry_run_with_ws(self):
        """Update the dry_run endpoint to a websocket endpoint"""
        from fastapi import WebSocket
        from fastapi.routing import APIRoute

        for route in self.app.routes:
            if route.path == '/dry_run' and isinstance(route, APIRoute):
                self.app.routes.remove(route)
                break

        @self.app.websocket("/dry_run")
        async def __dry_run(websocket: WebSocket):
            await websocket.accept()
            await websocket.send_json({'status': 'ok'})
            await websocket.close()

    def _register_mod(self, mod: str):
        try:
            app_module = import_module(mod)
            for _, func in inspect.getmembers(app_module, inspect.isfunction):
                self._register_func(func)
        except ModuleNotFoundError as e:
            import traceback

            traceback.print_exc()
            print(f'Unable to import module: {mod} as {e}')

    def _register_file(self, file: Path):
        try:
            spec = spec_from_file_location(file.stem, file)
            mod = module_from_spec(spec)
            spec.loader.exec_module(mod)
            for _, func in inspect.getmembers(mod, inspect.isfunction):
                self._register_func(func)
        except Exception as e:
            print(f'Unable to import {file}: {e}')

    def _register_func(self, func: Callable):
        def _get_decorator_params(func):
            if hasattr(func, '__serving__'):
                return getattr(func, '__serving__').get('params', {})
            elif hasattr(func, '__ws_serving__'):
                return getattr(func, '__ws_serving__').get('params', {})
            return {}

        _decorator_params = _get_decorator_params(func)
        if hasattr(func, '__serving__'):
            self._register_http_route(func, auth=_decorator_params.get('auth', None))
        elif hasattr(func, '__ws_serving__'):
            self._register_ws_route(
                func,
                auth=_decorator_params.get('auth', None),
                include_callback_handlers=_decorator_params.get(
                    'include_callback_handlers', False
                ),
            )

    def _register_http_route(self, func: Callable, auth: Callable = None, **kwargs):
        return self._register_route(
            func,
            auth=auth,
            route_type=RouteType.HTTP,
            **kwargs,
        )

    def _register_ws_route(
        self,
        func: Callable,
        auth: Callable = None,
        include_callback_handlers: bool = False,
        **kwargs,
    ):
        return self._register_route(
            func,
            auth=auth,
            route_type=RouteType.WEBSOCKET,
            include_callback_handlers=include_callback_handlers,
            **kwargs,
        )

    def _register_route(
        self,
        func: Callable,
        auth: Callable = None,
        route_type: RouteType = RouteType.HTTP,
        include_callback_handlers: bool = False,
        **kwargs,
    ):
        _name = func.__name__.title().replace('_', '')

        # check if _name is already registered
        if _name in [route.name for route in self.app.routes]:
            self.logger.debug(f'Route {_name} already registered. Skipping...')
            return

        class Config:
            arbitrary_types_allowed = True

        _input_fields, _file_fields = _get_input_model_fields(func)

        file_params = _get_file_field_params(_file_fields)
        input_model = create_model(
            f'Input{_name}',
            __config__=Config,
            **_input_fields,
            **{'envs': (Dict[str, str], Field(default={}, alias='envs'))},
        )

        output_model = create_model(
            f'Output{_name}',
            __config__=Config,
            **_get_output_model_fields(func),
        )

        if route_type == RouteType.HTTP:
            self.logger.info(f'Registering HTTP route: {func.__name__}')

            create_http_route(
                app=self.app,
                func=func,
                auth_func=auth,
                file_params=file_params,
                input_model=input_model,
                output_model=output_model,
                post_kwargs={
                    'path': f'/{func.__name__}',
                    'name': _name,
                    'description': func.__doc__ or '',
                    'tags': [SERVING],
                },
                logger=self.logger,
                duration_counter=self.http_duration_counter,
            )

        elif route_type == RouteType.WEBSOCKET:
            self.logger.info(f'Registering Websocket route: {func.__name__}')
            self._update_dry_run_with_ws()

            create_websocket_route(
                app=self.app,
                func=func,
                auth=auth,
                input_model=input_model,
                output_model=output_model,
                ws_kwargs={
                    'path': f'/{func.__name__}',
                    'name': _name,
                },
                include_callback_handlers=include_callback_handlers,
                logger=self.logger,
                duration_counter=self.ws_duration_counter,
            )


def _get_files_data(kwargs: Dict) -> Dict:
    from fastapi import UploadFile
    from starlette.datastructures import UploadFile as StarletteUploadFile

    _files_data = {}
    for k, v in kwargs.items():
        if isinstance(v, (UploadFile, StarletteUploadFile)):
            _files_data[k] = v

    return _files_data


def _get_func_data(
    func: Callable,
    input_data: Union[str, Dict, BaseModel],
    files_data: Dict,
    auth_response: Any = None,
    include_if_kwargs_exist: Dict = {},
) -> Tuple[Dict[str, Any], Dict[str, str]]:
    import json

    if isinstance(input_data, BaseModel):
        _func_data = dict(input_data)
    elif isinstance(input_data, str):
        _func_data = json.loads(input_data)
    else:
        _func_data = input_data

    _envs = _func_data.pop('envs', {})

    if files_data:
        _func_data.update(files_data)

    # Read functions signature and check if `auth_response` is required or kwargs is present
    _func_params_names = list(inspect.signature(func).parameters.keys())
    if 'auth_response' in _func_params_names:
        _func_data['auth_response'] = auth_response
    elif 'kwargs' in _func_params_names:
        _func_data.update({'auth_response': auth_response})

    if include_if_kwargs_exist:
        _func_data.update(include_if_kwargs_exist)

    return _func_data, _envs


def _get_updated_signature(
    file_params: List[inspect.Parameter],
    output_model: BaseModel,
    include_token: bool = False,
) -> inspect.Signature:
    _params = [
        *file_params,
        inspect.Parameter(
            name='input_data',
            kind=inspect.Parameter.POSITIONAL_OR_KEYWORD,
            annotation=str,
        ),
    ]

    if include_token:
        _params.append(
            inspect.Parameter(
                name='token',
                kind=inspect.Parameter.POSITIONAL_OR_KEYWORD,
                annotation=str,
            )
        )
    return inspect.Signature(parameters=_params, return_annotation=output_model)


def create_http_route(
    app: 'FastAPI',
    func: Callable,
    auth_func: Callable,
    file_params: List,
    input_model: BaseModel,
    output_model: BaseModel,
    post_kwargs: Dict,
    logger: JinaLogger,
    duration_counter: Counter,
):
<<<<<<< HEAD
    from fastapi import Depends, HTTPException, Security, status
    from fastapi.security import HTTPAuthorizationCredentials, HTTPBearer
=======

    from fastapi import Depends, Security, HTTPException, status, UploadFile, Form
    from fastapi.security import HTTPBearer, HTTPAuthorizationCredentials
    from fastapi.encoders import jsonable_encoder
>>>>>>> 09107b0e

    bearer_scheme = HTTPBearer()

    async def _the_authorizer(
        credentials: HTTPAuthorizationCredentials = Security(bearer_scheme),
    ) -> Any:
        if not credentials:
            raise HTTPException(
                status_code=status.HTTP_401_UNAUTHORIZED, detail="Bearer token required"
            )

        try:
            auth_response = await run_function(auth_func, token=credentials.credentials)
        except Exception as e:
            logger.error(f'Could not verify token: {e}')
            raise HTTPException(
                status_code=status.HTTP_401_UNAUTHORIZED, detail="Invalid bearer token"
            )

        return auth_response

    async def _the_route(
        input_data: input_model,
        files_data: Dict[str, UploadFile] = {},
        auth_response: Any = None,
    ) -> output_model:
        _output, _error = '', ''
        _func_data, _envs = _get_func_data(func, input_data, files_data, auth_response)
        with EnvironmentVarCtxtManager(_envs):
            with Capturing() as stdout:
                try:
                    _output = await run_function(func, **_func_data)
                except Exception as e:
                    logger.error(f'Got an exception: {e}')
                    _error = str(e)

            if _error != '':
                print(f'Error: {_error}')
            return output_model(
                result=_output,
                error=_error,
                stdout='\n'.join(stdout),
            )

    def _the_parser(data: str = Form(...)) -> input_model:
        try:
            model = input_model.parse_raw(data)
        except ValidationError as e:
            raise HTTPException(
                status_code=status.HTTP_422_UNPROCESSABLE_ENTITY,
                detail=jsonable_encoder(e.errors()),
            )

        return model

    if auth_func is not None:
        # If an auth function is present, we need to include the authorizer in the route.

        if len(file_params) > 0:
            # If file params are present, we need to use a custom parser to make sure that
            # the input data included in the Form and parsed correctly.

            async def _the_http_route(
                input_data: input_model = Depends(_the_parser),
                auth_response: Any = Depends(_the_authorizer),
                **kwargs,
            ) -> output_model:
                return await _the_route(
                    input_data=input_data,
                    files_data=_get_files_data(kwargs),
                    auth_response=auth_response,
                )

<<<<<<< HEAD
        @app.post(**post_kwargs)
        @measure_duration(duration_counter)
        async def _create_http_route(
            input_data: input_model, token: str = Depends(_the_authorizer)
        ) -> output_model:
            return await _the_route(input_data)
=======
            _the_http_route.__signature__ = _get_updated_signature(
                file_params, output_model, include_token=True
            )

        else:
            # If no file params are present, we include the input args in the Body.

            async def _the_http_route(
                input_data: input_model, auth_response: Any = Depends(_the_authorizer)
            ) -> output_model:
                return await _the_route(
                    input_data=input_data,
                    files_data={},
                    auth_response=auth_response,
                )
>>>>>>> 09107b0e

    else:
        # If no auth function is present, no need to include the authorizer in the route.

        if len(file_params) > 0:
            # If file params are present, we need to use a custom parser to make sure that
            # the input data included in the Form and parsed correctly.

            async def _the_http_route(
                input_data: input_model = Depends(_the_parser), **kwargs
            ) -> output_model:
                return await _the_route(
                    input_data=input_data,
                    files_data=_get_files_data(kwargs),
                    auth_response=None,
                )

<<<<<<< HEAD
        @app.post(**post_kwargs)
        @measure_duration(duration_counter)
        async def _create_http_route(input_data: input_model) -> output_model:
            return await _the_route(input_data)
=======
            _the_http_route.__signature__ = _get_updated_signature(
                file_params, output_model, include_token=False
            )

        else:
            # If no file params are present, we include the input args in the Body.
>>>>>>> 09107b0e

            async def _the_http_route(input_data: input_model) -> output_model:
                return await _the_route(
                    input_data=input_data,
                    files_data={},
                    auth_response=None,
                )

    # Add the route to the app with POST method
    app.post(**post_kwargs)(_the_http_route)


# TODO: add file upload support for websocket routes
def create_websocket_route(
    app: 'FastAPI',
    func: Callable,
    auth: Callable,
    input_model: BaseModel,
    output_model: BaseModel,
    include_callback_handlers: bool,
    ws_kwargs: Dict,
    logger: JinaLogger,
    duration_counter: Counter,
):
    from fastapi import (
        Depends,
        Header,
        WebSocket,
        WebSocketDisconnect,
        WebSocketException,
        status,
    )
    from fastapi.security.utils import get_authorization_scheme_param
    from fastapi.websockets import WebSocketState

    async def _the_authorizer(
        authorization: Union[str, None] = Header(None, alias="Authorization"),
    ) -> Any:
        scheme, token = get_authorization_scheme_param(authorization)
        if not (scheme and token):
            raise WebSocketException(
                code=status.WS_1008_POLICY_VIOLATION, reason="Not authenticated"
            )

        if scheme.lower() != "bearer":
            raise WebSocketException(
                code=status.WS_1008_POLICY_VIOLATION, reason="Unauthorized"
            )

        try:
            auth_response = await run_function(auth, token=token)
        except Exception as e:
            logger.error(f'Could not verify token: {e}')
            raise WebSocketException(
                code=status.WS_1008_POLICY_VIOLATION, reason="Invalid bearer token"
            )

        return auth_response

    async def _the_route(websocket: WebSocket, auth_response: Any = None):
        with BuiltinsWrapper(
            loop=asyncio.get_event_loop(),
            websocket=websocket,
            output_model=output_model,
            wrap_print=False,
        ):

            def _get_error_msg(e: Union[WebSocketDisconnect, ConnectionClosed]) -> str:
                return (
                    f'Client {websocket.client} disconnected from `{func.__name__}` with code {e.code}'
                    + (f' and reason {e.reason}' if e.reason else '')
                )

            await websocket.accept()
            _ws_recv_lock = asyncio.Lock()
            try:
                while True:
                    # if websocket is closed, break
                    if websocket.client_state not in [
                        WebSocketState.CONNECTED,
                        WebSocketState.CONNECTING,
                    ]:
                        logger.info(
                            f'Client {websocket.client} already disconnected from `{func.__name__}`. Breaking...'
                        )
                        break

                    async with _ws_recv_lock:
                        _data = await websocket.receive_json()

                    try:
                        _input_data = input_model(**_data)
                    except ValidationError as e:
                        logger.error(
                            f'Exception while converting data to input model: {e}'
                        )
                        _ws_serving_error = str(e)
                        _data = output_model(
                            result='',
                            error=_ws_serving_error,
                        )
                        await websocket.send_text(_data.json())
                        continue

                    _returned_data, _ws_serving_error = '', ''
                    # TODO: add support for file upload
                    _func_data, _envs = _get_func_data(
                        func=func,
                        input_data=_input_data,
                        files_data={},
                        auth_response=auth_response,
                        include_if_kwargs_exist={
                            'websocket': websocket,
                            'streaming_handler': StreamingWebsocketCallbackHandler(
                                websocket=websocket,
                                output_model=output_model,
                            ),
                            'async_streaming_handler': AsyncStreamingWebsocketCallbackHandler(
                                websocket=websocket,
                                output_model=output_model,
                            ),
                        }
                        if include_callback_handlers
                        else {},
                        # If the function is a streaming response, we pass the callback handler,
                        # so that stream data can be sent back to the client.
                    )
                    with EnvironmentVarCtxtManager(_envs):
                        try:
                            _returned_data = await run_function(func, **_func_data)
                            if inspect.isgenerator(_returned_data):
                                # If the function is a generator, we iterate through the generator and send each item back to the client.
                                for _stream in _returned_data:
                                    _data = output_model(
                                        result=_stream,
                                        error=_ws_serving_error,
                                    )
                                    await websocket.send_text(_data.json())

                            else:
                                # If the function is not a generator, we send the result back to the client.
                                _data = output_model(
                                    result=_returned_data,
                                    error=_ws_serving_error,
                                )
                                await websocket.send_text(_data.json())

                            # Once the generator is exhausted/ function call is completed, send a close message
                            logger.info(
                                f'Closing ws connection `{func.__name__}` for client: {websocket.client}'
                            )
                            await websocket.close()
                            break

                        except (WebSocketDisconnect, ConnectionClosed) as e:
                            logger.info(_get_error_msg(e))
                            break

                        except Exception as e:
                            logger.error(f'Got an exception: {e}', exc_info=True)
                            _ws_serving_error = str(e)
                            # For other errors, we send the error back to the client.
                            _data = output_model(
                                result='',
                                error=_ws_serving_error,
                            )
                            await websocket.send_text(_data.json())

                        if _ws_serving_error != '':
                            print(f'Error: {_ws_serving_error}')

            except (WebSocketDisconnect, ConnectionClosed) as e:
                logger.info(_get_error_msg(e))
                return

    if auth is not None:
        logger.info(f'Auth enabled for `{func.__name__}`')

        @app.websocket(**ws_kwargs)
        @measure_duration(duration_counter)
        async def _create_ws_route(
            websocket: WebSocket, auth_response: Any = Depends(_the_authorizer)
        ) -> output_model:
            return await _the_route(websocket=websocket, auth_response=auth_response)

    else:

        @app.websocket(**ws_kwargs)
        @measure_duration(duration_counter)
        async def _create_ws_route(websocket: WebSocket) -> output_model:
            return await _the_route(websocket=websocket, auth_response=None)


def _get_input_model_fields(
    func: Callable,
) -> Tuple[Dict[str, Tuple[Type, Any]], Dict[str, Tuple[Type, Any]]]:
    from fastapi import UploadFile

    _input_model_fields = {}
    _file_fields = {}

    for _name, _param in inspect.signature(func).parameters.items():
        if _param.kind == inspect.Parameter.VAR_KEYWORD:
            continue

        if _param.annotation is inspect.Parameter.empty:
            raise ValueError(
                f'Annotation missing for parameter {_name} in function {func.__name__}. '
                'Please add type annotations to all parameters.'
            )

        if _param.annotation == UploadFile:
            if _param.default is inspect.Parameter.empty:
                _file_fields[_name] = (_param.annotation, ...)
            else:
                _file_fields[_name] = (_param.annotation, _param.default)
        else:
            if _param.default is inspect.Parameter.empty:
                _input_model_fields[_name] = (_param.annotation, ...)
            else:
                _input_model_fields[_name] = (_param.annotation, _param.default)

    return _input_model_fields, _file_fields


def _get_file_field_params(
    fields: Dict[str, Tuple[Type, Any]]
) -> List[inspect.Parameter]:
    _file_field_params = []
    for _name, _field in fields.items():
        _file_field_params.append(
            inspect.Parameter(
                _name,
                inspect.Parameter.POSITIONAL_ONLY,
                annotation=_field[0],
                default=_field[1],
            )
        )
    return _file_field_params


def _get_output_model_fields(func: Callable) -> Dict[str, Tuple[Type, Any]]:
    def _get_result_type():
        if 'return' in func.__annotations__:
            _return = func.__annotations__['return']
            if hasattr(_return, '__next__'):  # if a Generator, return the first type
                return _return.__next__.__annotations__['return']
            elif _return is None:
                return str
            else:
                return _return
        else:
            return str

    _output_model_fields = {
        'result': (_get_result_type(), ...),
        'error': (str, ...),
        'stdout': (str, Field(default='', alias='stdout')),
    }

    return _output_model_fields


def measure_duration(duration_counter):
    class SharedData:
        def __init__(self, last_reported_time):
            self.last_reported_time = last_reported_time

    async def send_metrics_periodically(
        duration_counter, interval, route_name, shared_data
    ):
        while True:
            await asyncio.sleep(interval)
            current_time = time.perf_counter()
            if duration_counter:
                duration_counter.add(
                    current_time - shared_data.last_reported_time, {"route": route_name}
                )
            shared_data.last_reported_time = current_time

    def decorator(func):
        @wraps(func)
        async def wrapped(*args, **kwargs):
            shared_data = SharedData(last_reported_time=time.perf_counter())
            # Start the async task which reports the metrics every 5s
            send_metrics_task = asyncio.create_task(
                send_metrics_periodically(
                    duration_counter, 5, func.__name__, shared_data
                )
            )
            try:
                result = await func(*args, **kwargs)
                return result
            finally:
                send_metrics_task.cancel()
                # Final metrics update to wrap up the untracked duration in the end
                if duration_counter:
                    duration_counter.add(
                        time.perf_counter() - shared_data.last_reported_time,
                        {"route": func.__name__},
                    )

        return wrapped

    return decorator<|MERGE_RESOLUTION|>--- conflicted
+++ resolved
@@ -9,21 +9,7 @@
 from importlib import import_module
 from importlib.util import module_from_spec, spec_from_file_location
 from pathlib import Path
-<<<<<<< HEAD
 from typing import TYPE_CHECKING, Any, Callable, Dict, List, Tuple, Type, Union
-=======
-from typing import (
-    TYPE_CHECKING,
-    Callable,
-    Dict,
-    List,
-    Tuple,
-    Type,
-    Any,
-    Union,
-    Sequence,
-)
->>>>>>> 09107b0e
 
 from docarray import Document, DocumentArray
 from jina import Gateway
@@ -572,15 +558,10 @@
     logger: JinaLogger,
     duration_counter: Counter,
 ):
-<<<<<<< HEAD
-    from fastapi import Depends, HTTPException, Security, status
+
+    from fastapi import Depends, Form, HTTPException, Security, UploadFile, status
+    from fastapi.encoders import jsonable_encoder
     from fastapi.security import HTTPAuthorizationCredentials, HTTPBearer
-=======
-
-    from fastapi import Depends, Security, HTTPException, status, UploadFile, Form
-    from fastapi.security import HTTPBearer, HTTPAuthorizationCredentials
-    from fastapi.encoders import jsonable_encoder
->>>>>>> 09107b0e
 
     bearer_scheme = HTTPBearer()
 
@@ -643,6 +624,7 @@
             # If file params are present, we need to use a custom parser to make sure that
             # the input data included in the Form and parsed correctly.
 
+            @measure_duration(duration_counter)
             async def _the_http_route(
                 input_data: input_model = Depends(_the_parser),
                 auth_response: Any = Depends(_the_authorizer),
@@ -654,14 +636,6 @@
                     auth_response=auth_response,
                 )
 
-<<<<<<< HEAD
-        @app.post(**post_kwargs)
-        @measure_duration(duration_counter)
-        async def _create_http_route(
-            input_data: input_model, token: str = Depends(_the_authorizer)
-        ) -> output_model:
-            return await _the_route(input_data)
-=======
             _the_http_route.__signature__ = _get_updated_signature(
                 file_params, output_model, include_token=True
             )
@@ -669,6 +643,7 @@
         else:
             # If no file params are present, we include the input args in the Body.
 
+            @measure_duration(duration_counter)
             async def _the_http_route(
                 input_data: input_model, auth_response: Any = Depends(_the_authorizer)
             ) -> output_model:
@@ -677,7 +652,6 @@
                     files_data={},
                     auth_response=auth_response,
                 )
->>>>>>> 09107b0e
 
     else:
         # If no auth function is present, no need to include the authorizer in the route.
@@ -686,6 +660,7 @@
             # If file params are present, we need to use a custom parser to make sure that
             # the input data included in the Form and parsed correctly.
 
+            @measure_duration(duration_counter)
             async def _the_http_route(
                 input_data: input_model = Depends(_the_parser), **kwargs
             ) -> output_model:
@@ -695,20 +670,14 @@
                     auth_response=None,
                 )
 
-<<<<<<< HEAD
-        @app.post(**post_kwargs)
-        @measure_duration(duration_counter)
-        async def _create_http_route(input_data: input_model) -> output_model:
-            return await _the_route(input_data)
-=======
             _the_http_route.__signature__ = _get_updated_signature(
                 file_params, output_model, include_token=False
             )
 
         else:
             # If no file params are present, we include the input args in the Body.
->>>>>>> 09107b0e
-
+
+            @measure_duration(duration_counter)
             async def _the_http_route(input_data: input_model) -> output_model:
                 return await _the_route(
                     input_data=input_data,
